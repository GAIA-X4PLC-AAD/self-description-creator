--- conflicted
+++ resolved
@@ -165,7 +165,7 @@
             application/json:
               schema:
                 type: object
-        "500": # status code
+        '500': # status code
           description: In case an error occurred.
           content:
             application/json:
@@ -275,274 +275,6 @@
             application/json:
               schema:
                 type: object
-<<<<<<< HEAD
-
-  /sd-from-vp-without-proof:
-    post:
-      summary: Creates a Self Description (Verifiable Presentation having a proof) based on a provided Verifiable Presentation without a proof.
-      description: Issuer and Private Key used to create the Proof are configured on the server side.
-      requestBody:
-        description: Verifiable Presentation in JSON-LD format having no proof.
-        required: true
-        content:
-          application/json:
-            schema:
-              type: object
-            example:
-              {
-                "@context": [
-                    "https://www.w3.org/2018/credentials/v1"
-                ],
-                "holder": "did:web:compliance.lab.gaia-x.eu",
-                "id": "http://example.org/presentations/3731",
-                "type": [
-                    "VerifiablePresentation"
-                ],
-                "verifiableCredential": [
-                    {
-                        "@context": [
-                            "https://www.w3.org/2018/credentials/v1",
-                            "https://www.w3.org/2018/credentials/examples/v1"
-                        ],
-                        "credentialSubject": {
-                            "@context": {
-                                "example": "https://github.com/GAIA-X4PLC-AAD/ontology-management/tree/main/examples/example_ontology/",
-                                "openlabel": "https://openlabel.asam.net/V1-0-0/ontologies/",
-                                "sh": "http://www.w3.org/ns/shacl#",
-                                "skos": "http://www.w3.org/2004/02/skos/core#",
-                                "xsd": "http://www.w3.org/2001/XMLSchema#"
-                            },
-                            "@id": "fdfgdfgdf",
-                            "@type": "example:ExampleServiceOffering",
-                            "example:belongs_to": {
-                                "@id": "sdfgdfgdfg"
-                            },
-                            "example:hasJunctionIntersection": {
-                                "@id": "serssefr"
-                            },
-                            "example:property1": {
-                                "@type": "xsd:string",
-                                "@value": "sdfsdf"
-                            },
-                            "example:property2": {
-                                "@type": "xsd:string",
-                                "@value": "svrvgerswv"
-                            }
-                        },
-                        "expirationDate": "2022-06-18T12:30:00Z",
-                        "issuanceDate": "2022-01-01T12:30:00Z",
-                        "issuer": "did:web:compliance.lab.gaia-x.eu",
-                        "proof": {
-                            "created": "2022-01-01T12:30:00Z",
-                            "jws": "eyJiNjQiOmZhbHNlLCJjcml0IjpbImI2NCJdLCJhbGciOiJQUzI1NiJ9..LyowYUxUDtOXur-JsLe_VSEgA9h1ERcHQbuq4Aq3wjrCnb6WIBlm-A1N3P4hVLuxVfWiBK-aNooxynbRAIToQT5sqI3onf6GLjPd53cUOAUnLie7kE7Sd4Vio_Gy085oS9lSc_wIiK6m7ebEownz9UNJuyFJLpKDIkJngZ0RNcsoIl2Ntny9lcXt6B0nDuHbmjfJZZAwqWEaLZTAllI2Fd4vKpOt037PbKDWSF3uk11Zaw5-T48X6E-RqA-fH5VRhKCxK6bpybt7vUfj4tEG0vC5eCou_uolfoCy3YSODcqmK4N2kb6vTDKnRrvIVYJWGrzSTbT9sjpbVeg3eQG3999iGgLWNyYj9k40EuSRfph7i97ODcC-CdkydQFZ_J2HBV6erS3oIPQk_To37Itx2QojK_GgUfiYYG8UQM5suBDKXaog9rYaOl0vP4W7HYqgDQjVVhN4uhhRSmtAD3ICy_Npfy4tccjAWw9_cPZNWY3wdIZpGQPo6yYjLPtRJx5rN1T8ECAQMRT-bnd33M06onzAUu1zDc6v_lyy2dxhtiAQQZH0d_mGVN_uH4_9yL-Tw7WO2B4u-TTICnU1JQ-RJ3gLC0PR9W1ph2EfJf5jYYOkJYYCf-1XQiktuJ9bcpn-OoSqdR5ilh0SWclqA3eu5RjBbI8FRlrgOIVR1UuVHfw",
-                            "proofPurpose": "assertionMethod",
-                            "type": "JsonWebSignature2020",
-                            "verificationMethod": "did:web:compliance.lab.gaia-x.eu"
-                        },
-                        "type": [
-                            "VerifiableCredential"
-                        ]
-                    }
-                ]
-            }
-      responses:
-        '200': # status code
-          description: The created Self Description.
-          content:
-            application/json:
-              schema:
-                type: object
-        '500': # status code
-          description: In case an error occurred.
-          content:
-            application/json:
-              schema:
-                type: object
-
-  /vc-from-claims:
-    post:
-      summary: Creates a Verifiable Credential based on provided Claims.
-      description: Issuer and Private Key used to create the Proof are configured on the server side.
-      requestBody:
-        description: JSON-LD Claims to be placed inside the Verifiable Credential.
-        required: true
-        content:
-          application/json:
-            schema:
-              type: object
-            example:
-              {
-                "id": "https://gaia-x.eu/.well-known/service1.json",
-                "type": "gx:ServiceOffering",
-                "gx:providedBy": {
-                  "id": "https://gaia-x.eu/.well-known/participant.json"
-                },
-                "gx:policy": "",
-                "gx:termsAndConditions": {
-                  "gx:URL": "http://termsandconds.com",
-                  "gx:hash": "d8402a23de560f5ab34b22d1a142feb9e13b3143"
-                },
-                "gx:dataAccountExport": {
-                  "gx:requestType": "API",
-                  "gx:accessType": "digital",
-                  "gx:formatType": "application/json"
-                }
-              }
-      responses:
-        '200': # status code
-          description: The created Self Description.
-          content:
-            application/json:
-              schema:
-                type: object
-        '500': # status code
-          description: In case an error occurred.
-          content:
-            application/json:
-              schema:
-                type: object
-
-  /sd-from-vcs:
-    post:
-      summary: Creates a Verifiable Presentation/Self Description based on a provided list of Verifiable Credentials.
-      description: Issuer and Private Key used to create the Proof are configured on the server side.
-      requestBody:
-        description: List of Verifiable Credentials to be placed inside the Verifiable Presentation/Self Description.
-        required: true
-        content:
-          application/json:
-            schema:
-              type: object
-            example:
-              [
-                  {
-                  "@context": [
-                      "https://www.w3.org/2018/credentials/v1",
-                      "https://www.w3.org/2018/credentials/examples/v1"
-                  ],
-                  "credentialSubject": {
-                      "@context": {
-                          "example": "https://github.com/GAIA-X4PLC-AAD/ontology-management/tree/main/examples/example_ontology/",
-                          "openlabel": "https://openlabel.asam.net/V1-0-0/ontologies/",
-                          "sh": "http://www.w3.org/ns/shacl#",
-                          "skos": "http://www.w3.org/2004/02/skos/core#",
-                          "xsd": "http://www.w3.org/2001/XMLSchema#"
-                      },
-                      "@id": "ololololoolollo",
-                      "@type": "example:ExampleServiceOffering",
-                      "example:belongs_to": {
-                          "@id": "fghdhdfgrttz"
-                      },
-                      "example:hasJunctionIntersection": {
-                          "@id": "fxghfhgfh"
-                      },
-                      "example:property1": {
-                          "@type": "xsd:string",
-                          "@value": "lololololol"
-                      },
-                      "example:property2": {
-                          "@type": "xsd:string",
-                          "@value": "lololloolol"
-                      }
-                  },
-                  "expirationDate": "2022-06-18T12:30:00Z",
-                  "issuanceDate": "2022-01-01T12:30:00Z",
-                  "issuer": "did:web:compliance.lab.gaia-x.eu",
-                  "proof": {
-                      "created": "2022-01-01T12:30:00Z",
-                      "jws": "eyJiNjQiOmZhbHNlLCJjcml0IjpbImI2NCJdLCJhbGciOiJQUzI1NiJ9..gv_mzzc9aoZbbVUpVZ3VDs3AAoLm9n9On5s9YNwBj-XqJx3gl2lJozy1uz22GhaaLJ3J1SQa_-diZFgIfi6TmCLnV78j2Xs61aNknCFhBWrvt_GrqV13dCIhRas1pxnBVLknBrhh-9bFj_b5_zTFGACNfBUsf2n4LnS-gk14JeyDc_T9GGTa1_tDqYljZZLonY9oe6raQ6NUdgNnAOX5KeHyWN7F0NGz4sXfiIsJU_GidjvTa4pyM7mQfpXpgX7paOENSkrWA3dDtlyxsyUmIRyAzGvizifVesQfaYucWKmpgvO2wMi_KmsRQmy2E2Xvb8dVkQ3hPl2BUiJVnNOcC3FyKkrFue-YIvZEKSjuYlX2c-EaK0sg5M0OkE7kd2VBT8Hy_UnM1qqMmHQQj2TaSnkr2T04B4qVLcHQVQ9qDP9JH-8g3BsGdFMZK-Xi_rKp1jk_lItCkd_dBTfFFIbGxMp-ckVr3cA6wsg8bbs8kqc9yU2xfosZkzbbYlJq5Ey3bok84R5NZSQS-YI2IDcjMgx-v2A__LEVtmkktf_yRHiykqxvdDvQmXNThTxOQkeh8_9weFqkmtIaFJHtlFujmRkE1-X790Na92qayG3QKvFZs9Vg2D2EeVq7CLfAeHXS77YFbLNSTme7WW97PMhgBBTBHaQfQUNBVkNYuHZiZ7c",
-                      "proofPurpose": "assertionMethod",
-                      "type": "JsonWebSignature2020",
-                      "verificationMethod": "did:web:compliance.lab.gaia-x.eu"
-                  },
-                  "type": [
-                      "VerifiableCredential"
-                  ]
-              },
-              {
-                  "@context": [
-                      "https://www.w3.org/2018/credentials/v1",
-                      "https://www.w3.org/2018/credentials/examples/v1"
-                  ],
-                  "credentialSubject": {
-                      "@context": {
-                          "example": "https://github.com/GAIA-X4PLC-AAD/ontology-management/tree/main/examples/example_ontology/",
-                          "openlabel": "https://openlabel.asam.net/V1-0-0/ontologies/",
-                          "sh": "http://www.w3.org/ns/shacl#",
-                          "skos": "http://www.w3.org/2004/02/skos/core#",
-                          "xsd": "http://www.w3.org/2001/XMLSchema#"
-                      },
-                      "@id": "asdfasd",
-                      "@type": "example:ExampleServiceOffering",
-                      "example:belongs_to": {
-                          "@id": "fdgfdd"
-                      },
-                      "example:hasJunctionIntersection": {
-                          "@id": "dfgdg"
-                      },
-                      "example:property1": {
-                          "@type": "xsd:string",
-                          "@value": "dfghjt"
-                      },
-                      "example:property2": {
-                          "@type": "xsd:string",
-                          "@value": "ththththt"
-                      }
-                  },
-                  "expirationDate": "2022-06-18T12:30:00Z",
-                  "issuanceDate": "2022-01-01T12:30:00Z",
-                  "issuer": "did:web:compliance.lab.gaia-x.eu",
-                  "proof": {
-                      "created": "2022-01-01T12:30:00Z",
-                      "jws": "eyJiNjQiOmZhbHNlLCJjcml0IjpbImI2NCJdLCJhbGciOiJQUzI1NiJ9..ZEsy_Y_psm67lu7Ie48eLqNTCIfCl0L1oYe4XPYCk36C4mRDhyuLI8oQ6EyZ8_AxhYhlV25lLIMZK6wpj3KjHOH3n3mvGW4qLalslly2n_0hal3CN8JZ2wlopCoOGy2-q-Jh6n1u9-glhQSDBzCngSlV0iFvP5IU-mcUDlvoQ52MzqhWtHGxEe40MS0N_GBwFiWmvCCj1PmGZeEyJoRolsIVKKIkvhQ3mEvrjx56-eoebZByUN9JPBzopkGEd7Y5hq4ppDpZEXAPS8a2zhYi0eNHIojkunxgcgD8PZ90IGky0Z8QKgokzXsvkajd8iqT2cki-1kn0I2F_L8B-3bfTqT4W1MuG-2LWDgG7nyOj4wbhkzJ2zL-6obsRMTAxfa4JjcTOoy29_S2GAuwav08kzJpv57ZV5XilCntJh0pR0du4fJxEvgm-0olB6kgFhgugzbnvbHzhYBk8212Mr0f6vuTt3b8cZNj9NgwryGAojqe-4q8dXhYG8GsG_Ou54DcLRbo_17T6QF7DeA6Ud35EyavsmsC7eAeQcjoM5hKYFYFsMfTS1FvZRjUNKnwBcnMKT9BxlXV1uxF8a3AsryEsnhdUwoblNm-bAGk6e-FRRo72nU3psWzbiBxcR-IvvtC6OfXfwvnSLOZ9eOQtCctp1k6RN363jpup3dS4cxscj0",
-                      "proofPurpose": "assertionMethod",
-                      "type": "JsonWebSignature2020",
-                      "verificationMethod": "did:web:compliance.lab.gaia-x.eu"
-                  },
-                  "type": [
-                      "VerifiableCredential"
-                  ]
-              }
-              ]
-      responses:
-        '200': # status code
-          description: The created Self Description.
-          content:
-            application/json:
-              schema:
-                type: object
-        '500': # status code
-          description: In case an error occurred.
-          content:
-            application/json:
-              schema:
-                type: object
-
-  /id-documents:
-    get:
-      summary: Returns all UUIDs (max. 500) of the objects that have been saved in the did_storage of the application.
-      description: Returns all saved UUIDs (max. 500) in the did_storage as a list. 
-      parameters:
-        - in: query
-          name: uuid
-          required: false
-          schema:
-            type: str
-          description: Provide a UUID to get the content of the regarding object.
-      responses:
-        '200': # status code
-          description: The requested documents.
-          content:
-            application/json:
-              schema:
-                type: object
-        '500': # status code
-          description: In case an error occurred.
-          content:
-            application/json:
-              schema:
-                type: object
-=======
 components:
   schemas:
     ServiceOfferingClaims:
@@ -604,5 +336,4 @@
         formatType:
           type: string
           description: The format type for data account export.
-          example: "application/json"
->>>>>>> fa6b2207
+          example: "application/json"