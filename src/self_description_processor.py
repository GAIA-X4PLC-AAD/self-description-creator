--- conflicted
+++ resolved
@@ -107,21 +107,13 @@
             "algorithm": "URDNA2015",
             "format": "application/n-quads"}
         canonical_proof = jsonld.normalize(proof_for_normalization, options=normalization_options)
-<<<<<<< HEAD
-        canonical_credential = jsonld.normalize(credential, options=normalization_options) 
-        
-        hashed_proof = sha256(canonical_proof.encode('utf-8')).digest()
-        hashed_credential = sha256(canonical_credential.encode('utf-8')).digest()
-        hashed_signature_payload = hashed_proof + hashed_credential
-=======
         canonical_credential = jsonld.normalize(credential, options=normalization_options)
         hashed_proof = sha256(canonical_proof.encode('utf-8')).hexdigest()
         hashed_credential = sha256(canonical_credential.encode('utf-8')).hexdigest()
-        
+
         hashed_signature_payload = hashed_credential
         if self.__use_legacy_catalogue_signature:
             hashed_signature_payload = bytes.fromhex(hashed_proof + hashed_credential)
->>>>>>> 39ac0065
 
         # In the following the actual signing process takes place Important info: The following headers must have
         # this exact format (which is defined in the related Specification)
